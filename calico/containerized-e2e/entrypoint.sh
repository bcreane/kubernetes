--- conflicted
+++ resolved
@@ -105,16 +105,6 @@
 }
 while [ -n "$1" ]; do
   case "$1" in
-<<<<<<< HEAD
-    --calico-version) CALICO_VER=$2 ;;
-    --cnx) CNX_VER=$2 ;;
-    --extended-networking) EXT_NETWORKING=$2 ;;
-    --extended-conformance) EXT_CONFORMANCE=$2 ;;
-    --extra-args) EXTRA_ARGS=$2 ;;
-    --focus) OPT_FOCUS=$2 ;;
-    --skip|--skips) OPT_SKIPS=$2 ;;
-    --list-tests|--list-test|--list) LIST_TESTS=true ;;
-=======
     --calico-version) CALICO_VER=$2; shift ;;
     --cnx) CNX_VER=$2; shift ;;
     --extended-networking) EXT_NETWORKING=$2; shift ;;
@@ -123,7 +113,7 @@
     --extra-args) EXTRA_ARGS="$EXTRA_ARGS $2"; shift ;;
     --prefix) E2E_PREFIX="--prefix $2"; shift ;;
     --skip|--skips) OPT_SKIPS=$2; shift ;;
->>>>>>> fc462dc2
+    --list-tests|--list-test|--list) LIST_TESTS=true; shift ;;
     --help) usage ;;
   esac
   shift
