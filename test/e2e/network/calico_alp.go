/*
Copyright (c) 2017 Tigera, Inc. All rights reserved.

Licensed under the Apache License, Version 2.0 (the "License");
you may not use this file except in compliance with the License.
You may obtain a copy of the License at

    http://www.apache.org/licenses/LICENSE-2.0

Unless required by applicable law or agreed to in writing, software
distributed under the License is distributed on an "AS IS" BASIS,
WITHOUT WARRANTIES OR CONDITIONS OF ANY KIND, either express or implied.
See the License for the specific language governing permissions and
limitations under the License.
*/

package network

import (
	"fmt"
	"net/http"
	"strings"
	"time"

	networkingv1 "k8s.io/api/networking/v1"
	metav1 "k8s.io/apimachinery/pkg/apis/meta/v1"
	labelutils "k8s.io/apimachinery/pkg/labels"
	"k8s.io/apimachinery/pkg/util/intstr"
	utilrand "k8s.io/apimachinery/pkg/util/rand"
	"k8s.io/apimachinery/pkg/util/wait"
	"k8s.io/kubernetes/test/e2e/framework"
	"k8s.io/kubernetes/test/utils/alp"
	"k8s.io/kubernetes/test/utils/calico"

	"k8s.io/api/core/v1"

	. "github.com/onsi/ginkgo"
	. "github.com/onsi/gomega"
)

var _ = SIGDescribe("[Feature:CalicoPolicy-ALP] calico application layer policy", func() {
	var calicoctl *calico.Calicoctl

	f := framework.NewDefaultFramework("calico-alp")

	BeforeEach(func() {
		var err error

		// See if Istio is installed. If not, then skip these tests so we don't cause spurious failures on non-Istio
		// test environments.
		istioInstalled, err := alp.CheckIstioInstall(f)
		if err != nil {
			framework.Skipf("Checking istio install failed. Skip ALP tests.")
		}
		if !istioInstalled {
			framework.Skipf("Istio not installed. ALP tests not supported.")
		}

		// Namespace for the test, labeled so that Istio Sidecar Injector will add the Dikastes & Envoy sidecars.
		alp.EnableIstioInjectionForNamespace(f, f.Namespace)
	})

	BeforeEach(func() {
		// The following code tries to get config information for calicoctl from k8s ConfigMap.
		// A framework clientset is needed to access k8s configmap but it will only be created in the context of BeforeEach or IT.
		// Current solution is to use BeforeEach because this function is not a test case.
		// This will avoid complexity of creating a client by ourself.
		calicoctl = calico.ConfigureCalicoctl(f)
		calicoctl.SetEnv("ALPHA_FEATURES", "serviceaccounts,httprules")
	})

	JustAfterEach(func() {
		if CurrentGinkgoTestDescription().Failed && framework.TestContext.DumpLogsOnFailure {
			framework.Logf(alp.GetIstioDiags(f))
		}
	})

	Context("with service running", func() {
		var podServer *v1.Pod
		var service *v1.Service

		BeforeEach(func() {
			// Create Server with Service
			By("Creating a simple server.")
			podServer, service = createIstioServerPodAndService(f, f.Namespace, "server", []int{80}, nil)
			framework.Logf("Waiting for Server to come up.")
			err := framework.WaitForPodRunningInNamespace(f.ClientSet, podServer)
			Expect(err).NotTo(HaveOccurred())
		})

		AfterEach(func() {
			cleanupServerPodAndService(f, podServer, service)
			calicoctl.Cleanup()
		})

		Context("with no policy", func() {

			It("should allow pod with default service account to connect", func() {
				By("Creating client which will be able to contact the server since no policies are present.")
				testIstioCanConnect(f, f.Namespace, "default-can-connect", service, 80, podServer, nil)
			})
		})

		Context("with GlobalNetworkPolicy selecting \"can-connect\" service account", func() {

			BeforeEach(func() {
				gnp := `
- apiVersion: projectcalico.org/v3
  kind: GlobalNetworkPolicy
  metadata:
    name: svc-acct-can-connect
  spec:
    selector: pod-name == "server"
    ingress:
      - action: Allow
        source:
          serviceAccounts:
            names: ["can-connect"]
    egress:
      - action: Allow
`
				calicoctl.Apply(gnp)
			})

			AfterEach(func() {
				calicoctl.DeleteGNP("svc-acct-can-connect")
			})

			It("should allow \"can-connect\" pod to connect", func() {
				By("creating \"can-connect\" service account")
				sa := alp.CreateServiceAccount(f, "can-connect", f.Namespace.Name, map[string]string{"can-connect": "true"})
				defer alp.DeleteServiceAccount(f, sa)

				By("testing connectivity with pod using \"can-connect\" service account")
				testIstioCanConnect(f, f.Namespace, "pod-can-connect", service, 80, podServer, sa)
			})

			It("should not allow \"cannot-connect\" pod to connect", func() {
				By("creating \"cannot-connect\" service account")
				sa := alp.CreateServiceAccount(f, "cannot-connect", f.Namespace.Name, map[string]string{"can-connect": "false"})
				defer alp.DeleteServiceAccount(f, sa)

				By("testing connectivity with pod using \"cannot-connect\" service account")
				testIstioCannotConnect(f, f.Namespace, "pod-cannot-connect", service, 80, podServer, sa)
			})
		})
		Context("With GlobalNetworkPolicy matching service account selectors", func() {

			BeforeEach(func() {
				gnp := `
- apiVersion: projectcalico.org/v3
  kind: GlobalNetworkPolicy
  metadata:
    name: svc-acct-can-connect
  spec:
    selector: pod-name == "server"
    ingress:
    - action: Allow
      source:
        serviceAccounts:
          selector: can-connect == "true"
    egress:
    - action: Allow
`

				calicoctl.Apply(gnp)
			})

			AfterEach(func() {
				calicoctl.DeleteGNP("svc-acct-can-connect")
			})

			It("should allow \"can-connect\" pod to connect", func() {
				By("creating \"can-connect\" service account")
				sa := alp.CreateServiceAccount(f, "can-connect", f.Namespace.Name, map[string]string{"can-connect": "true"})
				defer alp.DeleteServiceAccount(f, sa)

				By("testing connectivity with pod using \"can-connect\" service account")
				testIstioCanConnect(f, f.Namespace, "client-can-connect", service, 80, podServer, sa)
			})

			It("should not allow \"cannot-connect\" pod to connect", func() {
				By("creating \"cannot-connect\" service account")
				sa := alp.CreateServiceAccount(f, "cannot-connect", f.Namespace.Name, map[string]string{"can-connect": "false"})
				defer alp.DeleteServiceAccount(f, sa)

				By("testing connectivity with pod using \"cannot-connect\" service account")
				testIstioCannotConnect(f, f.Namespace, "client-cannot-connect", service, 80, podServer, sa)
			})
		})
	})

	Describe("ALP http-method test", func() {
		var service *v1.Service
		var podServer *v1.Pod

		BeforeEach(func() {
			// Create Server with Service
			By("Creating a server support GET/PUT.")
			podServer, service = createIstioGetPutPodAndService(f, f.Namespace, "server", 2379, nil)
			framework.Logf("Waiting for Server to come up.")
			err := framework.WaitForPodRunningInNamespace(f.ClientSet, podServer)
			Expect(err).NotTo(HaveOccurred())

			By("Creating client which will be able to GET/PUT the server since no policies are present.")
			testIstioCanGetPut(f, f.Namespace, http.MethodGet, service, podServer, nil)
			testIstioCanGetPut(f, f.Namespace, http.MethodPut, service, podServer, nil)

		})

		AfterEach(func() {
			cleanupServerPodAndService(f, podServer, service)
			calicoctl.Cleanup()
		})

		It("should enforce policy with http method rule", func() {
			By("creating policy which allow GET")
			gnp := `
- apiVersion: projectcalico.org/v3
  kind: GlobalNetworkPolicy
  metadata:
    name: http-method
  spec:
    selector: pod-name == "server"
    ingress:
      - action: Allow
        http:
          methods: ["GET"]
    egress:
      - action: Allow
`
			calicoctl.Apply(gnp)
			defer calicoctl.DeleteGNP("http-method")

			By("testing http method with pod using default service account, allow Get")
			testIstioCanGetPut(f, f.Namespace, http.MethodGet, service, podServer, nil)

			By("testing http method with pod using default service account, deny Put")
			testIstioCannotGetPut(f, f.Namespace, http.MethodPut, service, podServer, nil)

			By("modifying policy which allow PUT")
			gnp = `
- apiVersion: projectcalico.org/v3
  kind: GlobalNetworkPolicy
  metadata:
    name: http-method
  spec:
    selector: pod-name == "server"
    ingress:
      - action: Allow
        http:
          methods: ["PUT"]
    egress:
      - action: Allow
`
			calicoctl.Apply(gnp)

			By("testing http method with pod using default service account, deny Get")
			testIstioCannotGetPut(f, f.Namespace, http.MethodGet, service, podServer, nil)

			By("testing http method with pod using default service account, allow Put")
			testIstioCanGetPut(f, f.Namespace, http.MethodPut, service, podServer, nil)
		})

		It("should enforce policy with both http method and service account rule", func() {
			By("creating \"sa-first\" and \"sa-second\" service account")
			saFirst := alp.CreateServiceAccount(f, "sa-first", f.Namespace.Name, map[string]string{"sa-first": "true"})
			defer alp.DeleteServiceAccount(f, saFirst)
			saSecond := alp.CreateServiceAccount(f, "sa-second", f.Namespace.Name, map[string]string{"sa-second": "true"})
			defer alp.DeleteServiceAccount(f, saSecond)

			By("creating policy which allow GET with service account \"sa-first\"")
			gnp := `
- apiVersion: projectcalico.org/v3
  kind: GlobalNetworkPolicy
  metadata:
    name: http-sa
  spec:
    selector: pod-name == "server"
    ingress:
      - action: Allow
        http:
          methods: ["GET"]
        source:
          serviceAccounts:
            names: ["sa-first"]
    egress:
      - action: Allow
`
			calicoctl.Apply(gnp)
			defer calicoctl.DeleteGNP("http-sa")

			By("allow client with service account \"sa-first\" to GET")
			testIstioCanGetPut(f, f.Namespace, http.MethodGet, service, podServer, saFirst)
			By("deny client with service account \"sa-first\" to PUT")
			testIstioCannotGetPut(f, f.Namespace, http.MethodPut, service, podServer, saFirst)
			By("deny client with service account \"sa-second\" to GET")
			testIstioCannotGetPut(f, f.Namespace, http.MethodGet, service, podServer, saSecond)
			By("deny client with service account \"sa-second\" to PUT")
			testIstioCannotGetPut(f, f.Namespace, http.MethodPut, service, podServer, saSecond)

			By("modifying policy which allow PUT with service account \"sa-second\" ")
			gnp = `
- apiVersion: projectcalico.org/v3
  kind: GlobalNetworkPolicy
  metadata:
    name: http-sa
  spec:
    selector: pod-name == "server"
    ingress:
      - action: Allow
        http:
          methods: ["PUT"]
        source:
          serviceAccounts:
            names: ["sa-second"]
    egress:
      - action: Allow
`
			calicoctl.Apply(gnp)

			By("deny client with service account \"sa-first\" to GET")
			testIstioCannotGetPut(f, f.Namespace, http.MethodGet, service, podServer, saFirst)
			By("deny client with service account \"sa-first\" to PUT")
			testIstioCannotGetPut(f, f.Namespace, http.MethodPut, service, podServer, saFirst)
			By("deny client with service account \"sa-second\" to GET")
			testIstioCannotGetPut(f, f.Namespace, http.MethodGet, service, podServer, saSecond)
			By("allow client with service account \"sa-second\" to PUT")
			testIstioCanGetPut(f, f.Namespace, http.MethodPut, service, podServer, saSecond)
		})

	})

	Describe("calico network policy test", func() {
		// The tests in this context is for testing standard calico network policy without ALP special selectors.
		// The test cases are copied over from standard network policy e2e with some ALP tweaks.
		// -- Use createIstioServerPodAndService to create server pod and service.
		// -- Use alp.EnableIstioInjectionForNamespace to enable istio injection for any new namespace.
		// -- Use testIstioCanConnect/testIstioCannotConnect to test connection.
		// -- Add egress allow rule to istio pilot http discovery port 15003 for any egress test.

		Describe("ALP lable selector test", func() {
			var service *v1.Service
			var podServer *v1.Pod

			BeforeEach(func() {
				// Create Server with Service
				By("Creating a simple server.")
				podServer, service = createIstioServerPodAndService(f, f.Namespace, "server", []int{80}, nil)
				framework.Logf("Waiting for Server to come up.")
				err := framework.WaitForPodRunningInNamespace(f.ClientSet, podServer)
				Expect(err).NotTo(HaveOccurred())

				By("Creating client which will be able to contact the server since no policies are present.")
				testIstioCanConnect(f, f.Namespace, "client-can-connect", service, 80, podServer, nil)

			})

			AfterEach(func() {
				cleanupServerPodAndService(f, podServer, service)
				calicoctl.Cleanup()
			})

			It("should correctly be able to select endpoints for policies using label selectors", func() {
				nsA := f.Namespace
				podServerA := podServer
				serviceA := service

				//nsAName := f.Namespace.Name
				nsALabelName := "e2e-framework"
				nsALabelValue := f.BaseName
				//Set nsBName after the namespace is created
				nsBLabelName := "ns-name"
				nsBLabelValue := f.BaseName + "-b"

				// The CreateNamespace helper uses the input name as a Name Generator, so the namespace itself
				// will have a different name than what we are setting as the value of ns-name.
				// This is fine as long as we don't try to match the label as nsB.Name in our policy.
				nsB, err := f.CreateNamespace(nsBLabelValue, map[string]string{
					nsBLabelName: nsBLabelValue,
				})
				Expect(err).NotTo(HaveOccurred())
				framework.Logf("Created a new namespace %s.", nsB.Name)
				alp.EnableIstioInjectionForNamespace(f, nsB)

				By("Creating simple servers B and C with labels.")
				identifierKey := "identifier"
				podServerB, serviceB := createIstioServerPodAndService(f, nsB, "server-b", []int{80}, map[string]string{identifierKey: "ident1"})
				defer cleanupServerPodAndService(f, podServerB, serviceB)
				framework.Logf("Waiting for Server to come up.")
				err = framework.WaitForPodRunningInNamespace(f.ClientSet, podServerB)
				Expect(err).NotTo(HaveOccurred())

				// Create a labeled server within namespace A: the namespace without a labeled server pod
				podServerC, serviceC := createIstioServerPodAndService(f, nsA, "server-c", []int{80}, map[string]string{identifierKey: "ident2"})
				defer cleanupServerPodAndService(f, podServerC, serviceC)
				framework.Logf("Waiting for Server to come up.")
				err = framework.WaitForPodRunningInNamespace(f.ClientSet, podServerC)
				Expect(err).NotTo(HaveOccurred())

				// TODO (mattl): remove this and rework these policies. Currently need to create a default deny since Calico v2.6.0
				// defaults to allow for any non matching policies while 2.5.1 and earlier default to deny.
				By("Creating a namespace-wide default-deny policy")
				denyPolicyStr := `
- apiVersion: projectcalico.org/v3
  kind: GlobalNetworkPolicy
  metadata:
    name: default-deny-all
  spec:
    order: 5000
    selector: has(pod-name)
    ingress:
    - action: Deny
      source: {}
      destination: {}
`
				calicoctl.Apply(denyPolicyStr)
				defer calicoctl.DeleteGNP("default-deny-all")

				// Test that none of the pods are able to reach each other since they all have a pod-name selector
				By("deny A -> A")
				testIstioCannotConnect(f, nsA, "client-a", serviceA, 80, podServerA, nil)
				By("deny B -> B")
				testIstioCannotConnect(f, nsB, "client-b", serviceB, 80, podServerB, nil)
				By("deny B -> A")
				testIstioCannotConnect(f, nsB, "client-b", serviceA, 80, podServerA, nil)
				By("deny A -> B")
				testIstioCannotConnect(f, nsA, "client-a", serviceB, 80, podServerB, nil)
				By("deny A -> C")
				testIstioCannotConnect(f, nsA, "client-a", serviceC, 80, podServerC, nil)
				By("deny B -> C")
				testIstioCannotConnect(f, nsB, "client-b", serviceC, 80, podServerC, nil)

				By("Creating an ingress policy to allow traffic from namespace B to any pods with with a specific label.")
				policyNameAllowB := fmt.Sprintf("%s", "ingress-allow-b")
				policyStrAllowB := fmt.Sprintf(`
- apiVersion: projectcalico.org/v3
  kind: GlobalNetworkPolicy
  metadata:
    name: %s
  spec:
    order: 900
    selector: has(%s)
    ingress:
    - action: Allow
      source:
        namespaceSelector: %s == "%s"
`,
					policyNameAllowB, "pod-name", nsBLabelName, nsBLabelValue)
				calicoctl.Apply(policyStrAllowB)
				defer calicoctl.DeleteGNP(policyNameAllowB)

				// Test that any pod can receive traffic from namespace B only
				By("deny A -> A")
				testIstioCannotConnect(f, nsA, "client-a", serviceA, 80, podServerA, nil)
				By("allow B -> B")
				testIstioCanConnect(f, nsB, "client-b", serviceB, 80, podServerB, nil)
				By("allow B -> A")
				testIstioCanConnect(f, nsB, "client-b", serviceA, 80, podServerA, nil)
				By("deny A -> B")
				testIstioCannotConnect(f, nsA, "client-a", serviceB, 80, podServerB, nil)
				By("deny A -> C")
				testIstioCannotConnect(f, nsA, "client-a", serviceC, 80, podServerC, nil)
				By("allow B -> C")
				testIstioCanConnect(f, nsB, "client-b", serviceC, 80, podServerC, nil)

				By("Creating an ingress policy to allow traffic from namespace A and deny traffic from namespace B only on a specific label with a specific value.")
				policyNameSpecificLabel := fmt.Sprintf("%s", "ingress-allow-a-deny-b")
				policyStrSpecificLabel := fmt.Sprintf(`
- apiVersion: projectcalico.org/v3
  kind: GlobalNetworkPolicy
  metadata:
    name: %s
  spec:
    order: 800
    selector: %s in {"%s"}
    ingress:
    - action: Allow
      source:
        namespaceSelector: %s == "%s"
    - action: Deny
      source:
        namespaceSelector: %s == "%s"
`,
					policyNameSpecificLabel, identifierKey, "ident2",
					nsALabelName, nsALabelValue,
					nsBLabelName, nsBLabelValue)
				calicoctl.Apply(policyStrSpecificLabel)
				defer calicoctl.DeleteGNP(policyNameSpecificLabel)

				// Test that only A can access C. B should be able to access A but not C.
				By("deny A -> A")
				testIstioCannotConnect(f, nsA, "client-a", serviceA, 80, podServerA, nil)
				By("allow B -> B")
				testIstioCanConnect(f, nsB, "client-b", serviceB, 80, podServerB, nil)
				By("allow B -> A")
				testIstioCanConnect(f, nsB, "client-b", serviceA, 80, podServerA, nil)
				By("deny A -> B")
				testIstioCannotConnect(f, nsA, "client-a", serviceB, 80, podServerB, nil)
				By("allow A -> C")
				testIstioCanConnect(f, nsA, "client-a", serviceC, 80, podServerC, nil)
				By("deny B -> C")
				testIstioCannotConnect(f, nsB, "client-b", serviceC, 80, podServerC, nil)
			})

			It("should enforce egress policy based on labelSelector and NamespaceSelector", func() {
				nsA := f.Namespace

				nsBName := f.BaseName + "-b"
				// The CreateNamespace helper uses the input name as a Name Generator, so the namespace itself
				// will have a different name than what we are setting as the value of ns-name.
				// This is fine as long as we don't try to match the label as nsB.Name in our policy.
				nsB, err := f.CreateNamespace(nsBName, map[string]string{
					"ns-name": nsBName,
				})
				Expect(err).NotTo(HaveOccurred())
				framework.Logf("Created a new namespace %s.", nsB.Name)
				alp.EnableIstioInjectionForNamespace(f, nsB)

				By("Creating a simple server server-b in namespace A.")
				podServerAB, serviceAB := createIstioServerPodAndService(f, nsA, "server-b", []int{80}, nil)
				framework.Logf("Waiting for Server to come up.")
				err = framework.WaitForPodRunningInNamespace(f.ClientSet, podServerAB)
				Expect(err).NotTo(HaveOccurred())
				defer cleanupServerPodAndService(f, podServerAB, serviceAB)

				By("Creating a simple server server-b in namespace B.")
				podServerBB, serviceBB := createIstioServerPodAndService(f, nsB, "server-b", []int{80}, nil)
				framework.Logf("Waiting for Server to come up.")
				err = framework.WaitForPodRunningInNamespace(f.ClientSet, podServerBB)
				Expect(err).NotTo(HaveOccurred())
				defer cleanupServerPodAndService(f, podServerBB, serviceBB)

				By("Creating client from namespace A which will be able to contact the server in namespace B since no policies are present.")
				By("allow A.client-a -> A.server-b")
				testIstioCanConnect(f, nsA, "client-a", serviceAB, 80, podServerAB, nil) //allow A.client-a -> A.server-b
				By("allow A.client-a -> B.server-b")
				testIstioCanConnect(f, nsA, "client-a", serviceBB, 80, podServerBB, nil) //allow A.client-a -> B.server-b
				By("allow B.client-a -> A.server-b")
				testIstioCanConnect(f, nsB, "client-a", serviceAB, 80, podServerAB, nil) //allow B.client-a -> A.server-b

				By("Creating calico egress policy which denies traffic egress from client-a (namespace A) to service b (namespace B).")
				policyName := "deny-egress-from-nsa-client-a-to-nsb-svc-b"
				policyStr := fmt.Sprintf("apiVersion: projectcalico.org/v3\n"+
					"kind: GlobalNetworkPolicy\n"+
					"metadata:\n"+
					"  name: %s\n"+
					"spec:\n"+
					"  selector: projectcalico.org/namespace == \"%s\" && pod-name == \"client-a\"\n"+
					"  order: 500\n"+
					"  egress:\n"+
					"  - action: Deny\n"+
					"    destination:\n"+
					"      selector: projectcalico.org/namespace == \"%s\" && pod-name == \"server-b\"",
					policyName, nsA.Name, nsB.Name)
				calicoctl.Apply(policyStr)
				defer calicoctl.DeleteGNP(policyName)

				By("Creating calico egress policy to allow dns.")
				policyName = "allow-dns"
				policyStr = fmt.Sprintf("apiVersion: projectcalico.org/v3\n"+
					"kind: GlobalNetworkPolicy\n"+
					"metadata:\n"+
					"  name: %s\n"+
					"spec:\n"+
					"  selector: projectcalico.org/namespace == \"%s\" && pod-name == \"client-a\"\n"+
					"  order: 400\n"+
					"  egress:\n"+
					"  - action: Allow\n"+
					"    protocol: UDP\n"+
					"    destination:\n"+
					"      selector: projectcalico.org/namespace == \"kube-system\" && k8s-app == \"kube-dns\"\n"+
					"      ports: [53]\n"+
					"  - action: Allow\n"+ // Istio special: allow egress to Pilot http discovery.
					"    protocol: TCP\n"+
					"    destination:\n"+
					"      selector: projectcalico.org/namespace == \"%s\" && istio == \"pilot\"\n"+
					"      ports: [%d]",
					policyName, nsA.Name, alp.IstioNamespace, alp.PilotDiscoveryPort)
				calicoctl.Apply(policyStr)
				defer calicoctl.DeleteGNP(policyName)

				By("Creating client-a from namespace A which will not be able to contact the server in namespace A, B since egress deny policies are present.")
				By("deny A.client-a -> A.server-b")
				testIstioCannotConnect(f, nsA, "client-a", serviceAB, 80, podServerAB, nil) //deny A.client-a -> A.server-b
				By("deny A.client-a -> B.server-b")
				testIstioCannotConnect(f, nsA, "client-a", serviceBB, 80, podServerBB, nil) //deny A.client-a -> B.server-b
				By("allow A.client-b -> A.server-b")
				testIstioCanConnect(f, nsA, "client-b", serviceAB, 80, podServerAB, nil) //allow A.client-b -> A.server-b
				By("allow B.client-a -> A.server-b")
				testIstioCanConnect(f, nsB, "client-a", serviceAB, 80, podServerAB, nil) //allow B.client-a -> A.server-b

				By("Creating calico policy which allow traffic from A.client-a to B.server-b")
				policyName = fmt.Sprintf("allow-egress-within-%s", nsA.Name)
				policyStr = fmt.Sprintf("apiVersion: projectcalico.org/v3\n"+
					"kind: GlobalNetworkPolicy\n"+
					"metadata:\n"+
					"  name: %s\n"+
					"spec:\n"+
					"  selector: projectcalico.org/namespace == \"%s\" && pod-name == \"client-a\"\n"+
					"  order: 300\n"+
					"  egress:\n"+
					"  - action: Allow\n"+
					"    destination:\n"+
					"      selector: projectcalico.org/namespace == \"%s\" && pod-name == \"server-b\"\n"+
					"  ingress:\n"+
					"  - action: Allow",
					policyName, nsA.Name, nsB.Name)
				calicoctl.Apply(policyStr)
				defer calicoctl.DeleteGNP(policyName)

				By("Creating client-a from namespace A which will not be able to contact B.server-b but can contact A.server-b.")
				By("Deny A.client-a -> A.server-b")
				testIstioCannotConnect(f, nsA, "client-a", serviceAB, 80, podServerAB, nil) //deny A.client-a -> A.server-b
				By("allow A.client-a -> B.server-b")
				testIstioCanConnect(f, nsA, "client-a", serviceBB, 80, podServerBB, nil) //allow A.client-a -> B.server-b
				By("allow A.client-b -> A.server-b")
				testIstioCanConnect(f, nsA, "client-b", serviceAB, 80, podServerAB, nil) //allow A.client-b -> A.server-b
				By("allow B.client-a -> A.server-b")
				testIstioCanConnect(f, nsB, "client-a", serviceAB, 80, podServerAB, nil) //allow B.client-a -> A.server-b
			})

		})

		Describe("ALP named port test", func() {
			var service *v1.Service
			var podServer *v1.Pod

			BeforeEach(func() {
				By("Creating a simple server that serves on port 80 and 81.")
				podServer, service = createIstioServerPodAndService(f, f.Namespace, "server", []int{80, 81}, nil)

				By("Waiting for pod ready", func() {
					err := f.WaitForPodReady(podServer.Name)
					Expect(err).NotTo(HaveOccurred())
				})

				// Create pods, which should be able to communicate with the server on port 80 and 81.
				By("Testing pods can connect to both ports when no policy is present.")
				testIstioCanConnect(f, f.Namespace, "client-can-connect-80", service, 80, podServer, nil)
				testIstioCanConnect(f, f.Namespace, "client-can-connect-81", service, 81, podServer, nil)
			})

			AfterEach(func() {
				cleanupServerPodAndService(f, podServer, service)
			})
			It("should allow ingress access on one named port", func() {
				policy := &networkingv1.NetworkPolicy{
					ObjectMeta: metav1.ObjectMeta{
						Name: "allow-client-a-via-named-port-ingress-rule",
					},
					Spec: networkingv1.NetworkPolicySpec{
						// Apply this policy to the Server
						PodSelector: metav1.LabelSelector{
							MatchLabels: map[string]string{
								"pod-name": podServer.Name,
							},
						},
						// Allow traffic to only one named port: "serve-80".
						Ingress: []networkingv1.NetworkPolicyIngressRule{{
							Ports: []networkingv1.NetworkPolicyPort{{
								Port: &intstr.IntOrString{Type: intstr.String, StrVal: "serve-80"},
							}},
						}},
					},
				}

				policy, err := f.ClientSet.NetworkingV1().NetworkPolicies(f.Namespace.Name).Create(policy)
				Expect(err).NotTo(HaveOccurred())
				defer cleanupNetworkPolicy(f, policy)

				By("Creating client-a which should be able to contact the server.", func() {
					testIstioCanConnect(f, f.Namespace, "client-a", service, 80, podServer, nil)
				})
				By("Creating client-b which should not be able to contact the server on port 81.", func() {
					testIstioCannotConnect(f, f.Namespace, "client-b", service, 81, podServer, nil)
				})
			})

			It("should allow egress access on one named port [Feature:NetworkPolicy]", func() {
				framework.SkipUnlessServerVersionGTE(egressVersion, f.ClientSet.Discovery())
				clientPodName := "client-a"
				protocolUDP := v1.ProtocolUDP
				protocolTCP := v1.ProtocolTCP
				policy := &networkingv1.NetworkPolicy{
					ObjectMeta: metav1.ObjectMeta{
						Name: "allow-client-a-via-named-port-egress-rule",
					},
					Spec: networkingv1.NetworkPolicySpec{
						// Apply this policy to client-a
						PodSelector: metav1.LabelSelector{
							MatchLabels: map[string]string{
								"pod-name": clientPodName,
							},
						},
						// Allow traffic to only one named port: "serve-80".
						Egress: []networkingv1.NetworkPolicyEgressRule{{
							Ports: []networkingv1.NetworkPolicyPort{
								{
									Port: &intstr.IntOrString{Type: intstr.String, StrVal: "serve-80"},
								},
								// Allow DNS look-ups
								{
									Protocol: &protocolUDP,
									Port:     &intstr.IntOrString{Type: intstr.Int, IntVal: 53},
								},
								// Allow istio pilot http-discovery
								{
									Protocol: &protocolTCP,
									Port:     &intstr.IntOrString{Type: intstr.Int, IntVal: int32(alp.PilotDiscoveryPort)},
								},
							},
						}},
					},
				}

				policy, err := f.ClientSet.NetworkingV1().NetworkPolicies(f.Namespace.Name).Create(policy)
				Expect(err).NotTo(HaveOccurred())
				defer cleanupNetworkPolicy(f, policy)

				By("Creating client-a which should be able to contact the server.", func() {
					testIstioCanConnect(f, f.Namespace, clientPodName, service, 80, podServer, nil)
				})
				By("Creating client-a which should not be able to contact the server on port 81.", func() {
					testIstioCannotConnect(f, f.Namespace, clientPodName, service, 81, podServer, nil)
				})
			})
		})
	})
})

<<<<<<< HEAD
var _ = SIGDescribe("[Feature:CalicoPolicy-ALP] calico application layer policy for pod that is not running dikastes", func() {
        var calicoctl *calico.Calicoctl

        f := framework.NewDefaultFramework("calico-alp-without-dikastes")

        BeforeEach(func() {
=======
var _ = SIGDescribe("[Feature:CalicoPolicy-ALP] prevent sidecar injection with per-pod override annotation ", func() {

	f := framework.NewDefaultFramework("sidecar-injection-override")

	BeforeEach(func() {
>>>>>>> 6747d126
		var err error

		// See if Istio is installed. If not, then skip these tests so we don't cause spurious failures on non-Istio
		// test environments.
		istioInstalled, err := alp.CheckIstioInstall(f)
		if err != nil {
			framework.Skipf("Checking istio install failed. Skip ALP tests.")
		}
		if !istioInstalled {
			framework.Skipf("Istio not installed. ALP tests not supported.")
		}
<<<<<<< HEAD
	})

	BeforeEach(func() {
		// The following code tries to get config information for calicoctl from k8s ConfigMap.
		// A framework clientset is needed to access k8s configmap but it will only be created in the context of BeforeEach or IT.
		// Current solution is to use BeforeEach because this function is not a test case.
		// This will avoid complexity of creating a client by ourself.
		calicoctl = calico.ConfigureCalicoctl(f)
		calicoctl.SetEnv("ALPHA_FEATURES", "serviceaccounts,httprules")
=======

		// Namespace for the test, labeled so that Istio Sidecar Injector will add the Dikastes & Envoy sidecars.
		alp.EnableIstioInjectionForNamespace(f, f.Namespace)
>>>>>>> 6747d126
	})

	JustAfterEach(func() {
		if CurrentGinkgoTestDescription().Failed && framework.TestContext.DumpLogsOnFailure {
			framework.Logf(alp.GetIstioDiags(f))
		}
	})

<<<<<<< HEAD
	Describe("HTTP based policy tests for pods not running dikastes", func() {
		var service *v1.Service
		var podServer *v1.Pod

		BeforeEach(func() {

			// Create Server with Service
			By("Creating a server which support GET/PUT and does not run dikastes.")
			podServer, service = createGetPutPodAndService(f, f.Namespace, "server", 2379, nil)
			framework.Logf("Waiting for Server to come up.")
			err := framework.WaitForPodRunningInNamespace(f.ClientSet, podServer)
			Expect(err).NotTo(HaveOccurred())

			By("Creating client which will be able to GET/PUT the server since no policies are present.")
			testIstioCanGetPut(f, f.Namespace, http.MethodGet, service, podServer, nil)
			testIstioCanGetPut(f, f.Namespace, http.MethodPut, service, podServer, nil)
		})
		AfterEach(func() {
			cleanupServerPodAndService(f, podServer, service)
			calicoctl.Cleanup()
		})
		It("should ignore policy with http method rule", func() {

			By("creating policy which allow only GET")
			gnp := `
- apiVersion: projectcalico.org/v3
  kind: GlobalNetworkPolicy
  metadata:
    name: http-method
  spec:
    selector: pod-name == "server"
    ingress:
      - action: Allow
        http:
          methods: ["GET"]
    egress:
      - action: Allow
`
			calicoctl.Apply(gnp)
			defer calicoctl.DeleteGNP("http-method")

			By("testing http method with pod using default service account, allow Get")
			testIstioCanGetPut(f, f.Namespace, http.MethodGet, service, podServer, nil)

			By("testing http method with pod using default service account, allow Put")
			testIstioCanGetPut(f, f.Namespace, http.MethodPut, service, podServer, nil)

		})
		It("should ignore policy with both http method and service account rule", func() {
			By("creating \"connect\" service account")
			connect := alp.CreateServiceAccount(f, "connect", f.Namespace.Name, map[string]string{"connect": "true"})
			defer alp.DeleteServiceAccount(f, connect)

			By("creating policy which allow only GET with service account \"connect\"")
			gnp := `
- apiVersion: projectcalico.org/v3
  kind: GlobalNetworkPolicy
  metadata:
    name: http-sa
  spec:
    selector: pod-name == "server"
    ingress:
      - action: Allow
        http:
          methods: ["GET"]
        source:
          serviceAccounts:
            names: ["connect"]
    egress:
      - action: Allow
`
			calicoctl.Apply(gnp)
			defer calicoctl.DeleteGNP("http-sa")

			By("allow client with service account \"connect\" to GET")
			testIstioCanGetPut(f, f.Namespace, http.MethodGet, service, podServer, connect)
			By("allow client with service account \"connect\" to PUT as the policy should be ignored")
			testIstioCanGetPut(f, f.Namespace, http.MethodPut, service, podServer, connect)

=======
	Describe("Tests to verify pod annotation overrides namespace label and prevents sidecar injection for that pod", func() {

		It("should prevent sidecar injection for pod with annotation: \"sidecar.istio.io/inject:false\" in istio enabled namespace", func() {
			By("Creating pod in istio enabled namespace with override annotation")
			setAnnotation := func(pod *v1.Pod) {
				if pod.Annotations == nil {
					pod.Annotations = make(map[string]string)
				}
				pod.Annotations["sidecar.istio.io/inject"] = "false"
			}
			podName := framework.CreateExecPodOrFail(f.ClientSet, f.Namespace.Name, "alpexec-", setAnnotation)
			pod, err := f.ClientSet.CoreV1().Pods(f.Namespace.Name).Get(podName, metav1.GetOptions{})
			Expect(err).ToNot(HaveOccurred())

			defer func() {
				framework.DeletePodOrFail(f.ClientSet, f.Namespace.Name, podName)
				alp.WaitForPodNotFoundInNamespace(f, f.Namespace, podName)
			} ()

			By("Verify sidecar containers for pod")
			sidecars := alp.VerifySideCarsForPod(pod)
			Expect(sidecars).To(BeFalse())
>>>>>>> 6747d126
		})
	})
})

// createIstioServerPodAndService works just like createServerPodAndService(), but with some Istio specific tweaks.
func createIstioServerPodAndService(f *framework.Framework, namespace *v1.Namespace, podName string, ports []int, labels map[string]string) (*v1.Pod, *v1.Service) {
	pod, service := createServerPodAndServiceX(f, namespace, podName, ports,
		func(pod *v1.Pod) {
			// Apply labels.
			for k, v := range labels {
				pod.Labels[k] = v
			}

			oldContainers := pod.Spec.Containers
			pod.Spec.Containers = []v1.Container{}
			for _, container := range oldContainers {
				// Strip out readiness probe because Istio doesn't support HTTP health probes when in mTLS mode.
				container.ReadinessProbe = nil
				pod.Spec.Containers = append(pod.Spec.Containers, container)
			}
		},
		func(svc *v1.Service) {
			oldPorts := svc.Spec.Ports
			svc.Spec.Ports = []v1.ServicePort{}
			for _, port := range oldPorts {
				// Istio requires service ports to be named <protocol>[-<suffix>]
				port.Name = fmt.Sprintf("http-%d", port.Port)
				svc.Spec.Ports = append(svc.Spec.Ports, port)
			}
		},
	)

	alp.VerifyContainersForPod(pod)

	return pod, service
}

// createIstioGetPutPodAndService works just like createServerPodAndService(), but with some Istio specific tweaks.
func createIstioGetPutPodAndService(f *framework.Framework, namespace *v1.Namespace, podName string, port int, labels map[string]string) (*v1.Pod, *v1.Service) {
	pod, service := createGetPutPodAndService(f, namespace, podName, port, labels)

        // Verify sidecar injection for pods.
        alp.VerifyContainersForPod(pod)

	return pod, service
}

// createGetPutPodAndService works just like createServerPodAndService(), with some istio specific tweaks.
func createGetPutPodAndService(f *framework.Framework, namespace *v1.Namespace, podName string, port int, labels map[string]string) (*v1.Pod, *v1.Service) {
	pod, service := createServerPodAndServiceX(f, namespace, podName, []int{port},
		func(pod *v1.Pod) {
			// Apply labels.
			for k, v := range labels {
				pod.Labels[k] = v
			}

			oldContainers := pod.Spec.Containers
			pod.Spec.Containers = []v1.Container{}
			for _, container := range oldContainers {
				// Strip out readiness probe because Istio doesn't support HTTP health probes when in mTLS mode.
				container.ReadinessProbe = nil
				container.Image = "quay.io/coreos/etcd:v2.2.0"
				container.Args = []string{
					"-advertise-client-urls",
					fmt.Sprintf("http://svc-get-put:%d", port),
					"-listen-client-urls",
					fmt.Sprintf("http://0.0.0.0:%d", port),
				}

				pod.Spec.Containers = append(pod.Spec.Containers, container)
			}
		},
		func(svc *v1.Service) {
			oldPorts := svc.Spec.Ports
			svc.Spec.Ports = []v1.ServicePort{}
			for _, port := range oldPorts {
				// Istio requires service ports to be named <protocol>[-<suffix>]
				port.Name = fmt.Sprintf("http-%d", port.Port)
				svc.Spec.Ports = append(svc.Spec.Ports, port)
			}
			svc.Name = "svc-get-put"
		},
	)

	return pod, service
}

// testIstioCanConnect works like testCanConnect(), but takes the target Pod for diagnostics, and an optional Service
// Account for the probe pod.
func testIstioCanConnect(f *framework.Framework, ns *v1.Namespace, podName string, service *v1.Service, targetPort int, targetPod *v1.Pod, account *v1.ServiceAccount) {
	testIstioCanConnectX(f, ns, podName, service, targetPort, targetPod, func(pod *v1.Pod) {
		if account != nil {
			pod.Spec.ServiceAccountName = account.Name
		}
	})
}

// testIstioCanConnectX works like testCanConnectX(), but has Istio specific tweaks and diagnostics.
func testIstioCanConnectX(f *framework.Framework, ns *v1.Namespace, podName string, service *v1.Service, targetPort int, targetPod *v1.Pod, podCustomizer func(pod *v1.Pod)) {
	By(fmt.Sprintf("Creating client pod %s that should successfully connect to %s.", podName, service.Name))

	// Make sure we do not have pod with same name which is still terminating from previous call to this function.
	// This is required because there are still chances that a client pod with same name is still exist
	// in same namespace. (see below defer function).
	err := alp.WaitForPodNotFoundInNamespace(f, ns, podName)
	if err != nil {
		framework.Failf("pod %q was not deleted: %v", podName, err)
	}

	pc := alp.WrapPodCustomizerIncreaseRetries(podCustomizer)
	target := fmt.Sprintf("%s.%s:%d", service.Name, service.Namespace, targetPort)
	podClient := createNetworkClientPodX(f, ns, podName, target, pc)
	containerName := podClient.Spec.Containers[0].Name
	defer func() {
		// Deferring deleting client pod after test is done.
		// Note it only makes API call to delete the pod and there are good chances pod is still terminating
		// after this function returns. This approach (not waiting for cleanup) is faster because most of the time,
		// we would not create client pod with same name right after previous test. However, if we really need to do
		// that, alp.WaitForPodNodeFoundInNamespace is called (see above) to make sure the previous client pod get
		// properly terminated before a new one is going to be created.

		By(fmt.Sprintf("Cleaning up the pod %s", podName))
		if err := f.ClientSet.CoreV1().Pods(ns.Name).Delete(podClient.Name, nil); err != nil {
			framework.Failf("unable to cleanup pod %v: %v", podClient.Name, err)
		}
	}()

	alp.VerifyContainersForPod(podClient)

	// Istio injects proxy sidecars into the pod, and these sidecars do not exit when the main probe container finishes.
	// So, we can't use WaitForPodSuccessInNamespace to wait for the probe to finish. Instead, we use
	// WaitForContainerSuccess which just waits for a specific container in the pod to finish.
	framework.Logf("Waiting for %s to complete.", podClient.Name)
	err = alp.WaitForContainerSuccess(f.ClientSet, podClient, containerName)
	if err != nil {
		framework.Logf("Client container was not successful %v", err)

		diags := alp.GetProbeAndTargetDiags(f, podClient, targetPod, containerName)

		framework.Failf("Pod %s should be able to connect to service %s, but was not able to connect.%s",
			podName, service.Name, diags)

		// Dump debug information for the test namespace.
		framework.DumpDebugInfo(f.ClientSet, f.Namespace.Name)
	}
}

// testIstioCannotConnect works like testCannotConnect(), but the target pod for diagnostics and an optional service
// account.
func testIstioCannotConnect(f *framework.Framework, ns *v1.Namespace, podName string, service *v1.Service, targetPort int, targetPod *v1.Pod, account *v1.ServiceAccount) {
	testIstioCannotConnectX(f, ns, podName, service, targetPort, targetPod, func(pod *v1.Pod) {
		if account != nil {
			pod.Spec.ServiceAccountName = account.Name
		}
	})
}

// testIstioCannotConnectX works like testCannotConnectX(), but has Istio specific tweaks.
func testIstioCannotConnectX(f *framework.Framework, ns *v1.Namespace, podName string, service *v1.Service, targetPort int, targetPod *v1.Pod, podCustomizer func(pod *v1.Pod)) {
	By(fmt.Sprintf("Creating client pod %s that should not be able to connect to %s.", podName, service.Name))

	// Make sure we do not have pod with same name which is still terminating previous call to this function.
	// This is required because there are still chances that a client pod with same name is still exist
	// in same namespace. (see below defer function).
	err := alp.WaitForPodNotFoundInNamespace(f, ns, podName)
	if err != nil {
		framework.Failf("pod %q was not deleted: %v", podName, err)
	}

	pc := alp.WrapPodCustomizerIncreaseRetries(podCustomizer)
	target := fmt.Sprintf("%s.%s:%d", service.Name, service.Namespace, targetPort)
	podClient := createNetworkClientPodX(f, ns, podName, target, pc)
	containerName := podClient.Spec.Containers[0].Name
	defer func() {
		// Deferring deleting client pod after test is done.
		// Note it only makes API call to delete the pod and there are good chances pod is still terminating
		// after this function returns. This approach (not waiting for cleanup) is faster because most of the time,
		// we would not create client pod with same name right after previous test. However, if we really need to do
		// that, alp.WaitForPodNodeFoundInNamespace is called (see above) to make sure the previous client pod get
		// properly terminated before a new one is going to be created.

		By(fmt.Sprintf("Cleaning up the pod %s", podName))
		if err := f.ClientSet.CoreV1().Pods(ns.Name).Delete(podClient.Name, nil); err != nil {
			framework.Failf("unable to cleanup pod %v: %v", podClient.Name, err)
		}
	}()

	alp.VerifyContainersForPod(podClient)

	// Istio injects proxy sidecars into the pod, and these sidecars do not exit when the main probe container finishes.
	// So, we can't use WaitForPodSuccessInNamespace to wait for the probe to finish. Instead, we use
	// WaitForContainerSuccess which just waits for a specific container in the pod to finish.
	framework.Logf("Waiting for pod <%s> to complete by checking container <%s> .", podClient.Name, containerName)
	err = alp.WaitForContainerSuccess(f.ClientSet, podClient, containerName)

	// We expect an error here since it's a cannot connect test.
	// Dump debug information if the error was nil.
	if err == nil {
		// Get logs from the target, both Dikastes and the proxy (Envoy)
		diags := alp.GetProbeAndTargetDiags(f, podClient, targetPod, containerName)

		framework.Failf("Pod %s should not be able to connect to service %s, but was able to connect.%s",
			podName, service.Name, diags)

		// Dump debug information for the test namespace.
		framework.DumpDebugInfo(f.ClientSet, f.Namespace.Name)
	}
}

func testIstioGetPutCmd(service *v1.Service, method string) (string, string) {
	var cmd string
	var expect string
	port := service.Spec.Ports[0].Port

	// Setup retry. Each retry max timeout 5 seconds. Total timeout 50 seconds.
	retryArgs := fmt.Sprintf("--connect-timeout 3 --max-time 5 --retry %d --retry-delay 0 --retry-max-time 50 --retry-connrefused",
		alp.NumberOfRetries)

	switch method {
	case http.MethodGet:
		cmd = fmt.Sprintf("curl %s -v http://%s:%d/v2/keys?recursive=true", retryArgs, service.Name, port)
		expect = `"action":"get"`
	case http.MethodPut:
		cmd = fmt.Sprintf("curl %s -k -v http://%s:%d/v2/keys/accounts/519940/balance -d value='20000.00' -XPUT",
			retryArgs, service.Name, port)
		expect = `"action":"set"`

	default:
		framework.Failf("Unknown http method <%s>", method)
		return "", ""
	}

	return cmd, expect
}

func testIstioCanGetPut(f *framework.Framework, ns *v1.Namespace, method string, service *v1.Service, targetPod *v1.Pod, account *v1.ServiceAccount) {
	cmd, expect := testIstioGetPutCmd(service, method)

	clientPod, output, err := calico.ExecuteCmdInPodX(f, cmd, func(pod *v1.Pod) {
		// Do not use same pod name for hostexec pod.
		// This is to work around cni-plugin issue https://github.com/projectcalico/cni-plugin/issues/515
		pod.Name = fmt.Sprintf("%s%s", "getput-", utilrand.String(5))
		pod.Spec.HostNetwork = false
		pod.Spec.RestartPolicy = v1.RestartPolicyNever

		if account != nil {
			pod.Spec.ServiceAccountName = account.Name
		}
	})
	Expect(clientPod).NotTo(BeNil())

	defer func() {
		// Clean up the pod
		f.PodClient().Delete(clientPod.Name, metav1.NewDeleteOptions(0))
		err := framework.WaitForPodToDisappear(f.ClientSet, f.Namespace.Name, clientPod.Name, labelutils.Everything(), time.Second, wait.ForeverTestTimeout)
		if err != nil {
			framework.Failf("Failed to delete %s pod: %v", clientPod.Name, err)
		}
	}()

	if err != nil || !strings.Contains(output, expect) {

		framework.Logf("Execution of cmd <%s> was not successful. response: %s, error: %v", cmd, output, err)

		containerName := clientPod.Spec.Containers[0].Name
		diags := alp.GetProbeAndTargetDiags(f, clientPod, targetPod, containerName)

		framework.Failf("Pod %s should be able to http <%s> service %s, but was not able to connect.%s",
			clientPod.Name, method, service.Name, diags)

		// Dump debug information for the test namespace.
		framework.DumpDebugInfo(f.ClientSet, f.Namespace.Name)
		return
	}
	framework.Logf("Curl cmd <%s> returns successfully with response %#v", cmd, output)
}

func testIstioCannotGetPut(f *framework.Framework, ns *v1.Namespace, method string, service *v1.Service, targetPod *v1.Pod, account *v1.ServiceAccount) {
	cmd, expect := testIstioGetPutCmd(service, method)

	clientPod, output, err := calico.ExecuteCmdInPodX(f, cmd, func(pod *v1.Pod) {
		pod.Name = fmt.Sprintf("%s%s", "getput-", utilrand.String(5))
		pod.Spec.HostNetwork = false
		pod.Spec.RestartPolicy = v1.RestartPolicyNever

		if account != nil {
			pod.Spec.ServiceAccountName = account.Name
		}
	})
	Expect(clientPod).NotTo(BeNil())

	defer func() {
		// Clean up the pod
		f.PodClient().Delete(clientPod.Name, metav1.NewDeleteOptions(0))
		err := framework.WaitForPodToDisappear(f.ClientSet, f.Namespace.Name, clientPod.Name, labelutils.Everything(), time.Second, wait.ForeverTestTimeout)
		if err != nil {
			framework.Failf("Failed to delete %s pod: %v", clientPod.Name, err)
		}
	}()

	// We are testing CannotGetPut. Execution of command should get no error but without a valid response.
	// Log error if not.
	if err != nil || strings.Contains(output, expect) {
		framework.Logf("Execution of cmd <%s> was successful. response: %s, error: %v", cmd, output, err)

		containerName := clientPod.Spec.Containers[0].Name
		diags := alp.GetProbeAndTargetDiags(f, clientPod, targetPod, containerName)

		framework.Failf("Pod %s should not be able to http <%s> service %s, but was able to connect.%s",
			clientPod.Name, method, service.Name, diags)

		// Dump debug information for the test namespace.
		framework.DumpDebugInfo(f.ClientSet, f.Namespace.Name)
		return
	}
}<|MERGE_RESOLUTION|>--- conflicted
+++ resolved
@@ -729,20 +729,11 @@
 	})
 })
 
-<<<<<<< HEAD
-var _ = SIGDescribe("[Feature:CalicoPolicy-ALP] calico application layer policy for pod that is not running dikastes", func() {
-        var calicoctl *calico.Calicoctl
-
-        f := framework.NewDefaultFramework("calico-alp-without-dikastes")
-
-        BeforeEach(func() {
-=======
 var _ = SIGDescribe("[Feature:CalicoPolicy-ALP] prevent sidecar injection with per-pod override annotation ", func() {
 
 	f := framework.NewDefaultFramework("sidecar-injection-override")
 
 	BeforeEach(func() {
->>>>>>> 6747d126
 		var err error
 
 		// See if Istio is installed. If not, then skip these tests so we don't cause spurious failures on non-Istio
@@ -754,21 +745,9 @@
 		if !istioInstalled {
 			framework.Skipf("Istio not installed. ALP tests not supported.")
 		}
-<<<<<<< HEAD
-	})
-
-	BeforeEach(func() {
-		// The following code tries to get config information for calicoctl from k8s ConfigMap.
-		// A framework clientset is needed to access k8s configmap but it will only be created in the context of BeforeEach or IT.
-		// Current solution is to use BeforeEach because this function is not a test case.
-		// This will avoid complexity of creating a client by ourself.
-		calicoctl = calico.ConfigureCalicoctl(f)
-		calicoctl.SetEnv("ALPHA_FEATURES", "serviceaccounts,httprules")
-=======
 
 		// Namespace for the test, labeled so that Istio Sidecar Injector will add the Dikastes & Envoy sidecars.
 		alp.EnableIstioInjectionForNamespace(f, f.Namespace)
->>>>>>> 6747d126
 	})
 
 	JustAfterEach(func() {
@@ -777,87 +756,6 @@
 		}
 	})
 
-<<<<<<< HEAD
-	Describe("HTTP based policy tests for pods not running dikastes", func() {
-		var service *v1.Service
-		var podServer *v1.Pod
-
-		BeforeEach(func() {
-
-			// Create Server with Service
-			By("Creating a server which support GET/PUT and does not run dikastes.")
-			podServer, service = createGetPutPodAndService(f, f.Namespace, "server", 2379, nil)
-			framework.Logf("Waiting for Server to come up.")
-			err := framework.WaitForPodRunningInNamespace(f.ClientSet, podServer)
-			Expect(err).NotTo(HaveOccurred())
-
-			By("Creating client which will be able to GET/PUT the server since no policies are present.")
-			testIstioCanGetPut(f, f.Namespace, http.MethodGet, service, podServer, nil)
-			testIstioCanGetPut(f, f.Namespace, http.MethodPut, service, podServer, nil)
-		})
-		AfterEach(func() {
-			cleanupServerPodAndService(f, podServer, service)
-			calicoctl.Cleanup()
-		})
-		It("should ignore policy with http method rule", func() {
-
-			By("creating policy which allow only GET")
-			gnp := `
-- apiVersion: projectcalico.org/v3
-  kind: GlobalNetworkPolicy
-  metadata:
-    name: http-method
-  spec:
-    selector: pod-name == "server"
-    ingress:
-      - action: Allow
-        http:
-          methods: ["GET"]
-    egress:
-      - action: Allow
-`
-			calicoctl.Apply(gnp)
-			defer calicoctl.DeleteGNP("http-method")
-
-			By("testing http method with pod using default service account, allow Get")
-			testIstioCanGetPut(f, f.Namespace, http.MethodGet, service, podServer, nil)
-
-			By("testing http method with pod using default service account, allow Put")
-			testIstioCanGetPut(f, f.Namespace, http.MethodPut, service, podServer, nil)
-
-		})
-		It("should ignore policy with both http method and service account rule", func() {
-			By("creating \"connect\" service account")
-			connect := alp.CreateServiceAccount(f, "connect", f.Namespace.Name, map[string]string{"connect": "true"})
-			defer alp.DeleteServiceAccount(f, connect)
-
-			By("creating policy which allow only GET with service account \"connect\"")
-			gnp := `
-- apiVersion: projectcalico.org/v3
-  kind: GlobalNetworkPolicy
-  metadata:
-    name: http-sa
-  spec:
-    selector: pod-name == "server"
-    ingress:
-      - action: Allow
-        http:
-          methods: ["GET"]
-        source:
-          serviceAccounts:
-            names: ["connect"]
-    egress:
-      - action: Allow
-`
-			calicoctl.Apply(gnp)
-			defer calicoctl.DeleteGNP("http-sa")
-
-			By("allow client with service account \"connect\" to GET")
-			testIstioCanGetPut(f, f.Namespace, http.MethodGet, service, podServer, connect)
-			By("allow client with service account \"connect\" to PUT as the policy should be ignored")
-			testIstioCanGetPut(f, f.Namespace, http.MethodPut, service, podServer, connect)
-
-=======
 	Describe("Tests to verify pod annotation overrides namespace label and prevents sidecar injection for that pod", func() {
 
 		It("should prevent sidecar injection for pod with annotation: \"sidecar.istio.io/inject:false\" in istio enabled namespace", func() {
@@ -880,7 +778,123 @@
 			By("Verify sidecar containers for pod")
 			sidecars := alp.VerifySideCarsForPod(pod)
 			Expect(sidecars).To(BeFalse())
->>>>>>> 6747d126
+		})
+	})
+})
+
+var _ = SIGDescribe("[Feature:CalicoPolicy-ALP] calico application layer policy for pod that is not running dikastes", func() {
+        var calicoctl *calico.Calicoctl
+
+        f := framework.NewDefaultFramework("calico-alp-without-dikastes")
+
+        BeforeEach(func() {
+		var err error
+
+		// See if Istio is installed. If not, then skip these tests so we don't cause spurious failures on non-Istio
+		// test environments.
+		istioInstalled, err := alp.CheckIstioInstall(f)
+		if err != nil {
+			framework.Skipf("Checking istio install failed. Skip ALP tests.")
+		}
+		if !istioInstalled {
+			framework.Skipf("Istio not installed. ALP tests not supported.")
+		}
+	})
+
+	BeforeEach(func() {
+		// The following code tries to get config information for calicoctl from k8s ConfigMap.
+		// A framework clientset is needed to access k8s configmap but it will only be created in the context of BeforeEach or IT.
+		// Current solution is to use BeforeEach because this function is not a test case.
+		// This will avoid complexity of creating a client by ourself.
+		calicoctl = calico.ConfigureCalicoctl(f)
+		calicoctl.SetEnv("ALPHA_FEATURES", "serviceaccounts,httprules")
+	})
+
+	JustAfterEach(func() {
+		if CurrentGinkgoTestDescription().Failed && framework.TestContext.DumpLogsOnFailure {
+			framework.Logf(alp.GetIstioDiags(f))
+		}
+	})
+
+	Describe("HTTP based policy tests for pods not running dikastes", func() {
+		var service *v1.Service
+		var podServer *v1.Pod
+
+		BeforeEach(func() {
+
+			// Create Server with Service
+			By("Creating a server which support GET/PUT and does not run dikastes.")
+			podServer, service = createGetPutPodAndService(f, f.Namespace, "server", 2379, nil)
+			framework.Logf("Waiting for Server to come up.")
+			err := framework.WaitForPodRunningInNamespace(f.ClientSet, podServer)
+			Expect(err).NotTo(HaveOccurred())
+
+			By("Creating client which will be able to GET/PUT the server since no policies are present.")
+			testIstioCanGetPut(f, f.Namespace, http.MethodGet, service, podServer, nil)
+			testIstioCanGetPut(f, f.Namespace, http.MethodPut, service, podServer, nil)
+		})
+		AfterEach(func() {
+			cleanupServerPodAndService(f, podServer, service)
+			calicoctl.Cleanup()
+		})
+		It("should ignore policy with http method rule", func() {
+
+			By("creating policy which allow only GET")
+			gnp := `
+- apiVersion: projectcalico.org/v3
+  kind: GlobalNetworkPolicy
+  metadata:
+    name: http-method
+  spec:
+    selector: pod-name == "server"
+    ingress:
+      - action: Allow
+        http:
+          methods: ["GET"]
+    egress:
+      - action: Allow
+`
+			calicoctl.Apply(gnp)
+			defer calicoctl.DeleteGNP("http-method")
+
+			By("testing http method with pod using default service account, allow Get")
+			testIstioCanGetPut(f, f.Namespace, http.MethodGet, service, podServer, nil)
+
+			By("testing http method with pod using default service account, allow Put")
+			testIstioCanGetPut(f, f.Namespace, http.MethodPut, service, podServer, nil)
+
+		})
+		It("should ignore policy with both http method and service account rule", func() {
+			By("creating \"connect\" service account")
+			connect := alp.CreateServiceAccount(f, "connect", f.Namespace.Name, map[string]string{"connect": "true"})
+			defer alp.DeleteServiceAccount(f, connect)
+
+			By("creating policy which allow only GET with service account \"connect\"")
+			gnp := `
+- apiVersion: projectcalico.org/v3
+  kind: GlobalNetworkPolicy
+  metadata:
+    name: http-sa
+  spec:
+    selector: pod-name == "server"
+    ingress:
+      - action: Allow
+        http:
+          methods: ["GET"]
+        source:
+          serviceAccounts:
+            names: ["connect"]
+    egress:
+      - action: Allow
+`
+			calicoctl.Apply(gnp)
+			defer calicoctl.DeleteGNP("http-sa")
+
+			By("allow client with service account \"connect\" to GET")
+			testIstioCanGetPut(f, f.Namespace, http.MethodGet, service, podServer, connect)
+			By("allow client with service account \"connect\" to PUT as the policy should be ignored")
+			testIstioCanGetPut(f, f.Namespace, http.MethodPut, service, podServer, connect)
+
 		})
 	})
 })
